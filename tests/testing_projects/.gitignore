*.o

# Files created by the build command
<<<<<<< HEAD
*.bc
function_list
=======
*.ll
function_list
*.so.llw
>>>>>>> 885b3b8e
<|MERGE_RESOLUTION|>--- conflicted
+++ resolved
@@ -1,11 +1,6 @@
 *.o
 
 # Files created by the build command
-<<<<<<< HEAD
 *.bc
 function_list
-=======
-*.ll
-function_list
-*.so.llw
->>>>>>> 885b3b8e
+*.so.llw