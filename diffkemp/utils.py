--- conflicted
+++ resolved
@@ -4,14 +4,10 @@
 import sys
 from subprocess import check_output
 
-<<<<<<< HEAD
 LLVM_FUNCTION_REGEX = re.compile(r"^.* [T|t] ([\w|\.|\$]+)",
                                  flags=re.MULTILINE)
-=======
-LLVM_FUNCTION_REGEX = re.compile(r"^define.*@(\w+)\(", flags=re.MULTILINE)
 # Name of YAML output file created by diffkemp compare command.
 CMP_OUTPUT_FILE = "diffkemp-out.yaml"
->>>>>>> 885b3b8e
 
 
 def get_simpll_build_dir():
